--- conflicted
+++ resolved
@@ -34,12 +34,8 @@
 
         return {
             'full_text': self.format_on if self.run else self.format_off,
-<<<<<<< HEAD
-            'color': self.color_on or self.py3.COLOR_GOOD if self.run else self.color_off or self.py3.COLOR_BAD
-=======
-            'color': self.color_on or i3s_config['color_good'] if self.run
-            else self.color_off or i3s_config['color_bad']
->>>>>>> 1908c9fc
+            'color': self.color_on or self.py3.COLOR_GOOD if self.run
+            else self.color_off or self.py3.COLOR_BAD
         }
 
     def on_click(self, event):
