--- conflicted
+++ resolved
@@ -5,7 +5,6 @@
 
 Configuration parameters:
     - cache_timeout : how often we refresh this module in seconds (5s default)
-    - format        : Insert the output of various gpmdp-remote commands (see gpmdp-remote help) into the format string.
 
 Requires
     - gpmdp
@@ -22,34 +21,29 @@
 
 
 class Py3status:
+    """
+    """
     # available configuration parameters
 
-<<<<<<< HEAD
-    cache_timeout = 5 
-    format = '{info}'
+    cache_timeout = 5
+    format = u'♫ {info}'
+
+    @staticmethod
+    def run_cmd(cmd):
+        return check_output(shlex.split('gpmdp-remote %s' % (cmd))).decode('utf-8').strip()
 
     def gpmdp(self, i3s_output_list, i3s_config):
-        result = u'♫ ' + self.format
-        #command = 'gpmdp-remote info'
-        #result = u'♫ ' + check_output(shlex.split(command)).decode('ascii','ignore').strip()
-        #split = result.split()
-=======
-    cache_timeout = 5
-
-    def gpmdp(self, i3s_output_list, i3s_config):
-        command = 'gpmdp-remote info'
-        result = u'♫ ' + check_output(shlex.split(command)).decode('ascii', 'ignore').strip()
-        split = result.split()
->>>>>>> 8807d37d
-
-        if check_output(shlex.split('gpmdp-remote status')).decode('ascii', 'ignore').strip() == 'Paused':
+        if self.run_cmd('status') == 'Paused':
             result = ''
         else:
-            cmds = ['info','title','artist','album','status','current','status','time_total','time_current','album_art']
+            cmds = ['info', 'title', 'artist', 'album', 'status', 'current',
+                    'status', 'time_total', 'time_current', 'album_art']
+            data = {}
+            for cmd in cmds:
+                if '{%s}' % cmd in self.format:
+                    data[cmd] = self.run_cmd(cmd)
 
-            for cmd in cmds:
-                if str('{' + cmd + '}') in result:
-                    result = result.replace(str('{' + cmd + '}'), check_output(shlex.split('gpmdp-remote %s' % (cmd))).decode('ascii', 'ignore').strip())
+            result = self.format.format(**data)
 
         response = {
             'cached_until': time() + self.cache_timeout,
@@ -68,7 +62,7 @@
         'color_bad': '#FF0000',
         'color_degraded': '#FFFF00',
         'color_good': '#00FF00'
-    }
+        }
     while True:
         print(x.gpmdp([], config))
         sleep(1)