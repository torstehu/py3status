"""
This tests module docstrings to ensure

* all the config options are documented

* correct default values are given

* config parameters listed in alphabetical order

Specific modules/config parameters are excluded but this should be discouraged.
"""

import ast
import os.path
import re

from collections import OrderedDict

from py3status.docstrings import core_module_docstrings

IGNORE_MODULE = [
]

# Ignored items will not have their default values checked or be included for
# alphabetical order purposes
IGNORE_ITEM = [
    ('screenshot', 'save_path'),  # home dir issue
    ('rate_counter', 'config_file'),  # home dir issue
    ('group', 'format'),  # dynamic depending on click_mode
    ('github', 'format'),  # dynamic
    ('kdeconnector', '_dev'),  # move to __init__ etc
    ('arch_updates', '_format_pacman_and_aur'),  # need moving into __init__ etc
    ('arch_updates', '_format_pacman_only'),  # need moving into __init__ etc
    ('arch_updates', '_line_separator'),  # need moving into __init__ etc
    ('arch_updates', 'format'),  # dynamic
<<<<<<< HEAD
=======
    ('volume_status', 'thresholds'),  # dynamic
    ('sysdata', 'thresholds'),  # dynamic
>>>>>>> 330b6527
]

# Obsolete parameters will not have alphabetical order checked
OBSELETE_PARAM = [
<<<<<<< HEAD
=======
    ('battery_level', 'mode'),
    ('battery_level', 'show_percent_with_blocks'),
    ('volume_status', 'threshold_bad'),
    ('volume_status', 'threshold_degraded'),
    ('sysdata', 'high_threshold'),
    ('sysdata', 'med_threshold'),
>>>>>>> 330b6527
]

RE_PARAM = re.compile(
    '^  - `(?P<name>[^`]*)`.*?('
    '\*\(default (?P<value>('
    '.*'
    '))\)\*)?$'
)

AST_LITERAL_TYPES = {
    'Num': 'n',
    'Str': 's',
    'NameConstant': 'value',
}

MODULE_PATH = os.path.join(os.path.dirname(os.path.abspath(__file__)),
                           '..', 'py3status', 'modules')


def docstring_params(docstring):
    """
    Crudely parse the docstring and get parameters and their defaults
    """

    def find_line(text):
        for index, line in enumerate(docstring):
            if line == text:
                return index + 1

    def find_params(start):
        """
        find documented parameters and add them to params dict
        """
        params = OrderedDict()
        if start is None:
            return params
        lines = []
        for part in docstring[start:]:
            if part == '\n':
                break
            if part.startswith('  - '):
                lines.append(part[:-1])
                continue
            lines[-1] += part[:-1]

        for line in lines:
            match = RE_PARAM.match(line)
            if match:
                if match.group('value'):
                    try:
                        value = eval(match.group('value'))
                        if isinstance(value, str):
                            try:
                                value = value.decode('utf-8')
                            except AttributeError:
                                # python3
                                pass
                        try:
                            value = value.replace('&amp;', '&')
                            value = value.replace('&lt;', '<')
                            value = value.replace('&gt;', '>')
                        except AttributeError:
                            pass
                        # wrap in tuple to distinguish None from missing
                        value = (value, )
                    except (SyntaxError, NameError):
                        value = '?Unknown?'
                else:
                    value = None
                params[match.group('name')] = value
        return params

    params = find_params(find_line('Configuration parameters:\n'))
    obsolete = find_params(find_line('Obsolete configuration parameters:\n'))
    return params, obsolete


def get_module_attributes(path):
    '''
    Get the attributes from the module from the ast.  We use ast because this
    way we can examine modules even if we do not have their required python
    modules installed.
    '''
    names = {}
    attributes = OrderedDict()
    python2_names = {
        'True': True,
        'False': False,
        'None': None,
    }

    def get_values(source, dest, extra=None):
        '''
        Get a list of the configuration parameters and their defaults.
        '''

        def get_value(value):
            '''
            Get the actual value from the ast allowing recursion
            '''
            class_name = value.__class__.__name__
            # if this is a literal then get its value
            value_type = AST_LITERAL_TYPES.get(class_name)
            if value_type:
                attr_value = getattr(value, value_type)
            else:
                if class_name == 'Dict':
                    attr_value = dict(zip(
                        list(map(get_value, value.keys)),
                        list(map(get_value, value.values))
                    ))
                elif class_name == 'List':
                    attr_value = list(map(get_value, value.elts))
                elif class_name == 'Name':
                    # in python 2 True, False, None are Names rather than
                    # NameConstant so we use them for the default
                    default = python2_names.get(value.id)
                    attr_value = extra.get(value.id, default)
                elif class_name == 'Tuple':
                    attr_value = tuple(map(get_value, value.elts))
                elif class_name == 'UnaryOp':
                    op = value.op.__class__.__name__
                    attr_value = get_value(value.operand)
                    # we only understand negation
                    if op == 'USub':
                        attr_value = -attr_value
                    else:
                        attr_value = 'UNKNOWN %s UnaryOp %s' % (class_name, op)
                elif class_name == 'BinOp':
                    left = get_value(value.left)
                    right = get_value(value.right)
                    op = value.op.__class__.__name__
                    try:
                        if op == 'Add':
                            attr_value = left + right
                        elif op == 'Mult':
                            attr_value = left * right
                        else:
                            attr_value = 'UNKNOWN %s BinOp %s' % (class_name,
                                                                  op)
                    except:
                        attr_value = 'UNKNOWN %s BinOp error' % class_name
                else:
                    attr_value = 'UNKNOWN %s' % class_name
            return attr_value

        if extra is None:
            extra = {}

        for line in source:
            if isinstance(line, ast.Assign):
                if (len(line.targets) == 1 and
                        isinstance(line.targets[0], ast.Name)):
                    attr = line.targets[0].id
                    value = line.value
                    dest[attr] = get_value(value)

    with open(path) as f:
        tree = ast.parse(f.read(), '')
        # some modules have constants defined we need to find these
        get_values(tree.body, names)
        for statement in tree.body:
            # look for the Py3status class and find it's attributes
            if (isinstance(statement, ast.ClassDef) and
                    statement.name == 'Py3status'):
                get_values(statement.body, attributes, names)
    return attributes


def check_docstrings():
    all_errors = []
    docstrings = core_module_docstrings()
    for module_name in sorted(docstrings.keys()):
        errors = []
        if module_name in IGNORE_MODULE:
            continue

        path = os.path.join(MODULE_PATH, '%s.py' % module_name)
        mod_config = get_module_attributes(path)

        params, obsolete = docstring_params(docstrings[module_name])

        if list(params.keys()) != list(sorted(params.keys())):
            keys = list(sorted(params.keys()))
            msg = 'config params not in alphabetical order should be\n{keys}'
            errors.append(msg.format(keys=keys))
        if list(obsolete.keys()) != list(sorted(obsolete.keys())):
            keys = list(sorted(obsolete.keys()))
            msg = 'obsolete params not in alphabetical order should be\n{keys}'
            errors.append(msg.format(keys=keys))

        # combine docstring parameters
        params.update(obsolete)

        # check attributes are in alphabetical order
        keys = list(mod_config.keys())
        for item in IGNORE_ITEM:
            if item[0] == module_name and item[1] in keys:
                keys.remove(item[1])
        for item in OBSELETE_PARAM:
            if item[0] == module_name and item[1] in keys:
                keys.remove(item[1])
        if keys != sorted(keys):
            errors.append('Attributes not in alphabetical order, should be')
            errors.append(sorted(mod_config.keys()))

        for param in sorted(mod_config.keys()):
            if (module_name, param) in IGNORE_ITEM:
                continue
            default = mod_config[param]
            if param not in params:
                msg = '{}: (default {!r}) not in module docstring'
                errors.append(msg.format(param, default))
                continue
            default_doc = params[param]
            if default_doc is None:
                msg = '`{}` default not in docstring add (default {!r})'
                errors.append(msg.format(param, default))
                del params[param]
                continue
            if default_doc[0] != default:
                msg = '`{}` (default {!r}) does not match docstring {!r}'
                errors.append(msg.format(param, default, default_doc[0]))
                del params[param]
                continue
            del params[param]

        for param in params:
            if (module_name, param) in IGNORE_ITEM:
                continue
            errors.append('{} in module docstring but not module'.format(param))
        if errors:
            all_errors += ['=' * 30, module_name, '=' * 30] + errors + ['\n']
    return all_errors


def test_docstrings():
    errors = check_docstrings()
    if errors:
        print('Docstring error(s) detected!\n\n')
        print('The tests may give incorrect errors for some configuration '
              'parameters that the tests do not understand. '
              'Such parameters can be excluded from the test by adding them '
              'to the IGNORE_ITEM list in tests/test_module_doc.py\n\n')
        for error in errors:
            print(error)
        assert(False)<|MERGE_RESOLUTION|>--- conflicted
+++ resolved
@@ -33,24 +33,13 @@
     ('arch_updates', '_format_pacman_only'),  # need moving into __init__ etc
     ('arch_updates', '_line_separator'),  # need moving into __init__ etc
     ('arch_updates', 'format'),  # dynamic
-<<<<<<< HEAD
-=======
-    ('volume_status', 'thresholds'),  # dynamic
     ('sysdata', 'thresholds'),  # dynamic
->>>>>>> 330b6527
 ]
 
 # Obsolete parameters will not have alphabetical order checked
 OBSELETE_PARAM = [
-<<<<<<< HEAD
-=======
-    ('battery_level', 'mode'),
-    ('battery_level', 'show_percent_with_blocks'),
-    ('volume_status', 'threshold_bad'),
-    ('volume_status', 'threshold_degraded'),
     ('sysdata', 'high_threshold'),
     ('sysdata', 'med_threshold'),
->>>>>>> 330b6527
 ]
 
 RE_PARAM = re.compile(
